{
<<<<<<< HEAD
  "rust-analyzer.cargo.target": "wasm32-unknown-unknown",
  "rust-analyzer.procMacro.ignored": {
    "async-trait": ["async_trait"]
  },
  "deno.enablePaths": ["js/r2s3-proxy"]
=======
    "rust-analyzer.cargo.target": null,
    "rust-analyzer.procMacro.ignored": {
        "async-trait": [
            "async_trait"
        ]
    },
    "[github-actions-workflow]": {
        "prettier.singleQuote": true
    },
    "[jsonc]": {
        "prettier.tabWidth": 4
    }
>>>>>>> 77279fdf
}<|MERGE_RESOLUTION|>--- conflicted
+++ resolved
@@ -1,22 +1,12 @@
 {
-<<<<<<< HEAD
   "rust-analyzer.cargo.target": "wasm32-unknown-unknown",
   "rust-analyzer.procMacro.ignored": {
     "async-trait": ["async_trait"]
   },
-  "deno.enablePaths": ["js/r2s3-proxy"]
-=======
-    "rust-analyzer.cargo.target": null,
-    "rust-analyzer.procMacro.ignored": {
-        "async-trait": [
-            "async_trait"
-        ]
-    },
-    "[github-actions-workflow]": {
-        "prettier.singleQuote": true
-    },
-    "[jsonc]": {
-        "prettier.tabWidth": 4
-    }
->>>>>>> 77279fdf
+  "[github-actions-workflow]": {
+    "prettier.singleQuote": true
+  },
+  "[jsonc]": {
+    "prettier.tabWidth": 4
+  }
 }