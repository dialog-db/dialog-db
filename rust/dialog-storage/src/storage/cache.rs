use crate::DialogStorageError;

use super::StorageBackend;
use async_trait::async_trait;
use dialog_common::ConditionalSync;
use tokio::sync::Mutex;

use sieve_cache::SieveCache;
use std::{hash::Hash, sync::Arc};

/// A [StorageCache] acts as a transparent proxy to an inner
/// [StorageBackend] implementation. Writes to the cache are passed
/// through to the inner storage. Reads are cached in a [SieveCache],
/// and may be retrieved from there on future reads.
///
/// TODO: Should we also proactively cache writes?
#[derive(Clone)]
pub struct StorageCache<Backend>
where
    Backend: StorageBackend,
    Backend::Key: Eq + Clone + Hash,
    Backend::Value: Clone,
{
    backend: Backend,
    cache: Arc<Mutex<SieveCache<Backend::Key, Backend::Value>>>,
}

impl<Backend> StorageCache<Backend>
where
    Backend: StorageBackend,
    Backend::Key: Eq + Clone + Hash,
    Backend::Value: Clone,
{
    /// Wrap the provided [StorageBackend] so that it is fronted by a cache with
    /// capacity equal to `cache_size`
    pub fn new(backend: Backend, cache_size: usize) -> Result<Self, DialogStorageError> {
        Ok(Self {
            backend,
            cache: Arc::new(Mutex::new(SieveCache::new(cache_size).map_err(
                |error| {
                    DialogStorageError::StorageBackend(format!(
                        "Could not initialize cache: {error}"
                    ))
                },
            )?)),
        })
    }
}

#[cfg_attr(not(target_arch = "wasm32"), async_trait)]
#[cfg_attr(target_arch = "wasm32", async_trait(?Send))]
impl<Backend> StorageBackend for StorageCache<Backend>
where
    Backend: StorageBackend + ConditionalSync,
    Backend::Key: Eq + Clone + Hash,
    Backend::Value: Clone,
{
    type Key = Backend::Key;
    type Value = Backend::Value;
    type Error = Backend::Error;

    async fn set(&mut self, key: Self::Key, value: Self::Value) -> Result<(), Self::Error> {
<<<<<<< HEAD
        let mut cache = self.cache.lock().await;
        cache.remove(&key);
=======
        self.cache.lock().await.insert(key.clone(), value.clone());
>>>>>>> bffaa455
        self.backend.set(key, value).await
    }

    async fn get(&self, key: &Self::Key) -> Result<Option<Self::Value>, Self::Error> {
        let mut cache = self.cache.lock().await;
        if let Some(value) = cache.get(key) {
            return Ok(Some(value.clone()));
        }
        if let Some(value) = self.backend.get(key).await? {
            cache.insert(key.clone(), value.clone());
            return Ok(Some(value));
        }

        Ok(None)
    }
}<|MERGE_RESOLUTION|>--- conflicted
+++ resolved
@@ -60,12 +60,7 @@
     type Error = Backend::Error;
 
     async fn set(&mut self, key: Self::Key, value: Self::Value) -> Result<(), Self::Error> {
-<<<<<<< HEAD
-        let mut cache = self.cache.lock().await;
-        cache.remove(&key);
-=======
         self.cache.lock().await.insert(key.clone(), value.clone());
->>>>>>> bffaa455
         self.backend.set(key, value).await
     }
 
