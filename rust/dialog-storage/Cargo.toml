[package]
name = "dialog-storage"
edition = "2024"
version.workspace = true
authors.workspace = true
license.workspace = true

[features]
helpers = ["tempfile", "anyhow", "rand"]
http_tests = []
r2_tests = []

[dependencies]
dialog-common = { workspace = true }

anyhow = { workspace = true, optional = true }
async-stream = { workspace = true }
async-trait = { workspace = true }
base58 = { workspace = true }
<<<<<<< HEAD
base64 = { workspace = true }
=======
blake3 = { workspace = true }
brotli = { workspace = true }
>>>>>>> 77279fdf
futures-util = { workspace = true }
hmac = "0.12"
reqwest = { workspace = true, features = ["json"] }
sha2 = "0.10"
sieve-cache = { workspace = true }
serde = { workspace = true, features = ["derive"] }
serde_ipld_dagcbor = { workspace = true }
rand = { workspace = true, optional = true }
thiserror = { workspace = true }
tokio = { workspace = true, features = ["sync"] }
url = "2.5"
chrono = "0.4"

[target.'cfg(not(target_arch = "wasm32"))'.dependencies]
tempfile = { workspace = true, optional = true }
tokio = { workspace = true, features = ["sync", "fs"] }

[target.'cfg(all(target_arch = "wasm32", target_os = "unknown"))'.dependencies]
js-sys = { workspace = true }
rexie = { workspace = true }
wasm-bindgen = { workspace = true }

[dev-dependencies]
anyhow = { workspace = true }
blake3 = { workspace = true }
<<<<<<< HEAD
chrono = "0.4"
tokio-test = "0.4"
mockito = "1.2"
serde = { workspace = true, features = ["derive"] }
serde_json = "1.0"
=======
rand = { workspace = true }
>>>>>>> 77279fdf

[target.'cfg(not(target_arch = "wasm32"))'.dev-dependencies]
tempfile = { workspace = true }
tokio = { workspace = true, features = ["sync", "macros", "rt", "fs", "rt-multi-thread"] }

[target.'cfg(all(target_arch = "wasm32", target_os = "unknown"))'.dev-dependencies]
# getrandom = { workspace = true, features = ["wasm_js"] }
getrandom = { workspace = true, features = ["js"] }
wasm-bindgen-test = { workspace = true }<|MERGE_RESOLUTION|>--- conflicted
+++ resolved
@@ -17,12 +17,9 @@
 async-stream = { workspace = true }
 async-trait = { workspace = true }
 base58 = { workspace = true }
-<<<<<<< HEAD
-base64 = { workspace = true }
-=======
 blake3 = { workspace = true }
 brotli = { workspace = true }
->>>>>>> 77279fdf
+base64 = { workspace = true }
 futures-util = { workspace = true }
 hmac = "0.12"
 reqwest = { workspace = true, features = ["json"] }
@@ -48,19 +45,22 @@
 [dev-dependencies]
 anyhow = { workspace = true }
 blake3 = { workspace = true }
-<<<<<<< HEAD
 chrono = "0.4"
 tokio-test = "0.4"
 mockito = "1.2"
 serde = { workspace = true, features = ["derive"] }
 serde_json = "1.0"
-=======
 rand = { workspace = true }
->>>>>>> 77279fdf
 
 [target.'cfg(not(target_arch = "wasm32"))'.dev-dependencies]
 tempfile = { workspace = true }
-tokio = { workspace = true, features = ["sync", "macros", "rt", "fs", "rt-multi-thread"] }
+tokio = { workspace = true, features = [
+  "sync",
+  "macros",
+  "rt",
+  "fs",
+  "rt-multi-thread",
+] }
 
 [target.'cfg(all(target_arch = "wasm32", target_os = "unknown"))'.dev-dependencies]
 # getrandom = { workspace = true, features = ["wasm_js"] }
