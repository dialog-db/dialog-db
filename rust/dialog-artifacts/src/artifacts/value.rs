--- conflicted
+++ resolved
@@ -1,4 +1,9 @@
-<<<<<<< HEAD
+//! Value types for semantic triple objects.
+//!
+//! This module defines the [`Value`] enum which represents all possible value
+//! types that can be stored as the object part of semantic triples, along with
+//! type information and serialization utilities.
+
 use std::{
     fmt::{Display, Formatter},
     hash::Hash,
@@ -8,18 +13,6 @@
 };
 
 use crate::{Attribute, Cause, DialogArtifactsError, Entity, make_reference};
-=======
-//! Value types for semantic triple objects.
-//!
-//! This module defines the [`Value`] enum which represents all possible value
-//! types that can be stored as the object part of semantic triples, along with
-//! type information and serialization utilities.
-
-use std::{fmt::Display, str::FromStr};
-
-use crate::{Attribute, DialogArtifactsError, Entity, make_reference};
-
->>>>>>> bf88f2c3
 use base58::{FromBase58, ToBase58};
 use dialog_storage::Blake3Hash;
 use serde::{Deserialize, Deserializer, Serialize, Serializer};
