--- conflicted
+++ resolved
@@ -65,8 +65,6 @@
     Blake3Hash,
     Storage<HASH_SIZE, CborEncoder, Backend>,
 >;
-
-pub const DEFAULT_BRANCH: &str = "main";
 
 /// [`Artifacts`] is an implementor of [`ArtifactStore`] and [`ArtifactStoreMut`].
 /// Internally, [`Artifacts`] maintains indexes built from [`Tree`]s (that is,
@@ -88,9 +86,7 @@
         + 'static,
 {
     identifier: String,
-    branch: String,
-    blocks: Storage<HASH_SIZE, CborEncoder, Backend>,
-    branches: Storage<HASH_SIZE, CborEncoder, Backend>,
+    storage: Storage<HASH_SIZE, CborEncoder, Backend>,
     entity_index: Arc<RwLock<Index<EntityKey, ValueDatum, Backend>>>,
     attribute_index: Arc<RwLock<Index<AttributeKey, ValueDatum, Backend>>>,
     value_index: Arc<RwLock<Index<ValueKey, EntityDatum, Backend>>>,
@@ -109,30 +105,15 @@
     }
 
     /// Initialize a new [`Artifacts`] with the provided [`StorageBackend`].
-    pub async fn open(
-        identifier: String,
-        branch: String,
-        blocks: Backend,
-        branches: Backend,
-    ) -> Result<Self, DialogArtifactsError> {
-        let blocks = Storage {
+    pub async fn open(identifier: String, backend: Backend) -> Result<Self, DialogArtifactsError> {
+        let storage = Storage {
             encoder: CborEncoder,
-            backend: blocks.clone(),
-        };
-
-        let branches = Storage {
-            encoder: CborEncoder,
-            backend: branches.clone(),
+            backend: backend.clone(),
         };
 
         // TODO: We probably want to enforce some namespacing within storage so
         // that generic K/V storage can go e.g., in a different IDB store or a
         // different folder on the FS
-<<<<<<< HEAD
-        let (entity_index, attribute_index, value_index) =
-            if let Some(revision) = branches.get(&make_reference(branch.as_bytes())).await? {
-                let revision = CborEncoder.decode::<Revision>(&revision).await?;
-=======
         let (entity_index, attribute_index, value_index) = {
             let revision = storage.get(&make_reference(identifier.as_bytes())).await?;
             let revision = if let Some(revision) = revision {
@@ -149,28 +130,25 @@
             } else {
                 None
             };
->>>>>>> bffaa455
 
             if let Some(revision) = revision {
                 tokio::try_join!(
-                    Tree::from_hash(revision.entity_index(), blocks.clone()),
-                    Tree::from_hash(revision.attribute_index(), blocks.clone()),
-                    Tree::from_hash(revision.value_index(), blocks.clone())
+                    Tree::from_hash(revision.entity_index(), storage.clone()),
+                    Tree::from_hash(revision.attribute_index(), storage.clone()),
+                    Tree::from_hash(revision.value_index(), storage.clone())
                 )?
             } else {
                 (
-                    Tree::new(blocks.clone()),
-                    Tree::new(blocks.clone()),
-                    Tree::new(blocks.clone()),
+                    Tree::new(storage.clone()),
+                    Tree::new(storage.clone()),
+                    Tree::new(storage.clone()),
                 )
             }
         };
 
         Ok(Self {
             identifier,
-            branch,
-            blocks,
-            branches,
+            storage,
             entity_index: Arc::new(RwLock::new(entity_index)),
             attribute_index: Arc::new(RwLock::new(attribute_index)),
             value_index: Arc::new(RwLock::new(value_index)),
@@ -179,17 +157,14 @@
 
     /// Initialize a new, empty [`Artifacts`] with a randomly generated
     /// identifier
-    pub async fn anonymous(
-        blocks: Backend,
-        branches: Backend,
-    ) -> Result<Self, DialogArtifactsError> {
+    pub async fn anonymous(backend: Backend) -> Result<Self, DialogArtifactsError> {
         let identifier = rand::rng()
             .sample_iter(&Alphanumeric)
             .take(32)
             .map(char::from)
             .collect();
 
-        Self::open(identifier, DEFAULT_BRANCH.to_string(), blocks, branches).await
+        Self::open(identifier, backend).await
     }
 
     #[cfg(feature = "csv")]
@@ -277,65 +252,18 @@
         )
     }
 
-<<<<<<< HEAD
-    pub(crate) async fn head(&self) -> Result<Revision, DialogArtifactsError> {
-        if let Some(head) = self
-            .blocks
-            .get(&make_reference(self.identifier.as_bytes()))
-            .await?
-        {
-            Ok(CborEncoder.decode::<Revision>(&head).await?)
-        } else {
-            Ok(NULL_REVISION.clone())
-        }
-    }
-
-    pub(crate) async fn reset(
-        &mut self,
-        to: Option<Revision>,
-    ) -> Result<Revision, DialogArtifactsError> {
-        // If revision is provided use it, otherwise read current revision from
-        // the store and use that instead. If store has no revision then use
-        // empty tree revision.
-        let revision = if let Some(revision) = to {
-            revision
-        } else {
-            if let Some(head) = self
-                .branches
-                .get(&make_reference(self.branch.as_bytes()))
-                .await?
-            {
-                CborEncoder.decode::<Revision>(&head).await?
-            } else {
-                NULL_REVISION.clone()
-            }
-        };
-
-        // If current revision is the same as revision we're resetting to there
-        // this is a noop.
-        if self.revision().await == revision {
-            return Ok(revision);
-        }
-
-        // Otherwise proceed with a reset
-
-=======
     /// Reset the root of the database to `revision` if provided, or else reset
     /// to the stored root if available, or else to an empty database.
     pub async fn reset(
         &mut self,
         revision: Option<Blake3Hash>,
     ) -> Result<(), DialogArtifactsError> {
->>>>>>> bffaa455
         let (mut entity_index, mut attribute_index, mut value_index) = tokio::join!(
             self.entity_index.write(),
             self.attribute_index.write(),
             self.value_index.write()
         );
 
-<<<<<<< HEAD
-        self.branches
-=======
         let revision = if let Some(revision) = revision {
             self.storage
                 .read::<Revision>(&revision)
@@ -359,9 +287,8 @@
         };
 
         self.storage
->>>>>>> bffaa455
             .set(
-                make_reference(self.branch.as_bytes()),
+                make_reference(self.identifier.as_bytes()),
                 CborEncoder.encode(&revision).await?.1,
             )
             .await?;
@@ -376,7 +303,7 @@
             value_index.set_hash(value_index_hash),
         )?;
 
-        Ok(revision)
+        Ok(())
     }
 }
 
@@ -573,15 +500,10 @@
             let next_revision = self.storage.write(&next_revision).await?;
 
             // Advance the effective pointer to the latest version of this DB
-            self.branches
+            self.storage
                 .set(
-<<<<<<< HEAD
-                    make_reference(self.branch.as_bytes()),
-                    CborEncoder.encode(&next_revision).await?.1,
-=======
                     make_reference(self.identifier.as_bytes()),
                     next_revision.to_vec(),
->>>>>>> bffaa455
                 )
                 .await?;
 
@@ -610,7 +532,7 @@
 
     use crate::{
         Artifact, ArtifactSelector, ArtifactStore, ArtifactStoreMutExt, Artifacts, Attribute,
-        DialogArtifactsError, Entity, Instruction, Value, artifacts::DEFAULT_BRANCH, generate_data,
+        DialogArtifactsError, Entity, Instruction, Value, generate_data,
     };
 
     #[cfg(target_arch = "wasm32")]
@@ -623,8 +545,7 @@
     async fn it_commits_and_selects_facts() -> Result<()> {
         let (storage_backend, _temp_directory) = make_target_storage().await?;
         let entity_order = |l: &Artifact, r: &Artifact| l.of.cmp(&r.of);
-        let mut facts =
-            Artifacts::anonymous(storage_backend.clone(), storage_backend.clone()).await?;
+        let mut facts = Artifacts::anonymous(storage_backend).await?;
 
         let mut data = vec![
             Artifact {
@@ -663,8 +584,7 @@
     async fn it_pins_a_stream_at_the_version_where_iteration_begins() -> Result<()> {
         let storage_backend = MemoryStorageBackend::default();
         let data = generate_data(5)?;
-        let mut artifacts =
-            Artifacts::anonymous(storage_backend.clone(), storage_backend.clone()).await?;
+        let mut artifacts = Artifacts::anonymous(storage_backend.clone()).await?;
 
         let entities = data
             .iter()
@@ -700,8 +620,7 @@
         let (csv, expected_ids, expected_revision) = {
             let storage_backend = MemoryStorageBackend::default();
             let data = generate_data(1)?;
-            let mut artifacts =
-                Artifacts::anonymous(storage_backend.clone(), storage_backend.clone()).await?;
+            let mut artifacts = Artifacts::anonymous(storage_backend.clone()).await?;
 
             artifacts
                 .commit(data.into_iter().map(Instruction::Assert))
@@ -720,11 +639,7 @@
 
         println!("{}", String::from_utf8(csv.clone())?);
 
-        let mut artifacts = Artifacts::anonymous(
-            MemoryStorageBackend::default(),
-            MemoryStorageBackend::default(),
-        )
-        .await?;
+        let mut artifacts = Artifacts::anonymous(MemoryStorageBackend::default()).await?;
 
         artifacts
             .import(&mut tokio::io::BufReader::new(csv.as_ref()))
@@ -757,8 +672,7 @@
             .of
             .clone();
 
-        let mut facts =
-            Artifacts::anonymous(storage_backend.clone(), storage_backend.clone()).await?;
+        let mut facts = Artifacts::anonymous(storage_backend.clone()).await?;
 
         facts
             .commit(data.into_iter().map(Instruction::Assert))
@@ -812,8 +726,7 @@
             .of
             .clone();
 
-        let mut facts =
-            Artifacts::anonymous(storage_backend.clone(), storage_backend.clone()).await?;
+        let mut facts = Artifacts::anonymous(storage_backend.clone()).await?;
 
         facts
             .commit(data.into_iter().map(Instruction::Assert))
@@ -864,8 +777,7 @@
 
         let storage_backend = Arc::new(Mutex::new(MeasuredStorage::new(storage_backend)));
 
-        let mut facts =
-            Artifacts::anonymous(storage_backend.clone(), storage_backend.clone()).await?;
+        let mut facts = Artifacts::anonymous(storage_backend.clone()).await?;
 
         facts.commit(data).await?;
 
@@ -926,8 +838,7 @@
             })
             .map(Instruction::Assert);
 
-        let mut artifacts =
-            Artifacts::anonymous(storage_backend.clone(), storage_backend.clone()).await?;
+        let mut artifacts = Artifacts::anonymous(storage_backend.clone()).await?;
         artifacts.commit(data).await?;
 
         let results = artifacts
@@ -957,8 +868,7 @@
             })
             .map(Instruction::Assert);
 
-        let mut artifacts =
-            Artifacts::anonymous(storage_backend.clone(), storage_backend.clone()).await?;
+        let mut artifacts = Artifacts::anonymous(storage_backend.clone()).await?;
         artifacts.commit(data).await?;
 
         let data = generate_data(32)?.into_iter().map(Instruction::Assert);
@@ -993,13 +903,11 @@
 
         let storage_backend = Arc::new(Mutex::new(MeasuredStorage::new(storage_backend)));
 
-        let mut facts_one =
-            Artifacts::anonymous(storage_backend.clone(), storage_backend.clone()).await?;
+        let mut facts_one = Artifacts::anonymous(storage_backend.clone()).await?;
 
         facts_one.commit(data).await?;
 
-        let mut facts_two =
-            Artifacts::anonymous(storage_backend.clone(), storage_backend.clone()).await?;
+        let mut facts_two = Artifacts::anonymous(storage_backend.clone()).await?;
 
         facts_two.commit(reordered_data).await?;
 
@@ -1016,20 +924,13 @@
         let into_assert = |fact: Artifact| Instruction::Assert(fact);
         let storage_backend = Arc::new(Mutex::new(storage_backend));
 
-        let mut facts =
-            Artifacts::anonymous(storage_backend.clone(), storage_backend.clone()).await?;
+        let mut facts = Artifacts::anonymous(storage_backend.clone()).await?;
         let id = facts.identifier().to_owned();
 
         facts.commit(data.into_iter().map(into_assert)).await?;
         let revision = facts.revision().await;
 
-        let restored_facts = Artifacts::open(
-            id,
-            DEFAULT_BRANCH.to_string(),
-            storage_backend.clone(),
-            storage_backend.clone(),
-        )
-        .await?;
+        let restored_facts = Artifacts::open(id, storage_backend).await?;
         let restored_revision = restored_facts.revision().await;
 
         assert_eq!(revision, restored_revision);
@@ -1055,8 +956,7 @@
         let (storage_backend, _temp_directory) = make_target_storage().await?;
         let storage_backend = Arc::new(Mutex::new(storage_backend));
 
-        let mut artifacts =
-            Artifacts::anonymous(storage_backend.clone(), storage_backend.clone()).await?;
+        let mut artifacts = Artifacts::anonymous(storage_backend.clone()).await?;
 
         let attribute = Attribute::from_str("test/attribute")?;
         let entity = Entity::new();
@@ -1089,38 +989,6 @@
 
     #[cfg_attr(target_arch = "wasm32", wasm_bindgen_test)]
     #[cfg_attr(not(target_arch = "wasm32"), tokio::test)]
-<<<<<<< HEAD
-    async fn commit_persists_new_revision() -> Result<()> {
-        let (storage_backend, _temp_directory) = make_target_storage().await?;
-        let data = generate_data(64)?;
-        let into_assert = |fact: Artifact| Instruction::Assert(fact);
-        let storage_backend = Arc::new(Mutex::new(storage_backend));
-
-        let mut facts =
-            Artifacts::anonymous(storage_backend.clone(), storage_backend.clone()).await?;
-        let id = facts.identifier().to_owned();
-
-        let r1 = facts
-            .commit(data[0..32].to_vec().into_iter().map(into_assert))
-            .await?;
-
-        let r2 = facts
-            .commit(data[32..].to_vec().into_iter().map(into_assert))
-            .await?;
-
-        assert_ne!(r1, r2);
-
-        let restored_facts = Artifacts::open(
-            id,
-            DEFAULT_BRANCH.to_string(),
-            storage_backend.clone(),
-            storage_backend.clone(),
-        )
-        .await?;
-        let restored_revision = restored_facts.revision().await;
-
-        assert_eq!(r2, restored_revision);
-=======
     async fn it_can_reset_to_an_earlier_version() -> Result<()> {
         let (storage_backend, _temp_directory) = make_target_storage().await?;
         let data = generate_data(16)?;
@@ -1155,7 +1023,6 @@
         for result in results {
             assert!(expected_entities.contains(&result.of))
         }
->>>>>>> bffaa455
 
         Ok(())
     }
