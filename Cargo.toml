--- conflicted
+++ resolved
@@ -24,7 +24,7 @@
     "rust/dialog-prolly-tree",
     "rust/dialog-query",
     "rust/dialog-query-macros",
-    "rust/dialog-storage"
+    "rust/dialog-storage",
 ]
 resolver = "2"
 
@@ -59,11 +59,6 @@
 leptos_router = "0.8"
 nonempty = "0.11"
 ptree = "0.5"
-<<<<<<< HEAD
-rand = "0.9"
-rand_chacha = "0.9"
-reqwest = { version = "0.12.15", features = ["json"] }
-=======
 rand = "0.8"
 rand_core = "0.6"
 rand_chacha = "0.3"
@@ -72,7 +67,6 @@
     "rustls-tls",
     "json",
 ] }
->>>>>>> 77279fdf
 rexie = "0.6"
 rkyv = "0.8"
 serde = "1"
