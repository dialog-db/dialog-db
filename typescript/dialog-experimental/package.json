--- conflicted
+++ resolved
@@ -1,24 +1,11 @@
 {
   "name": "@dialog-db/experimental",
-<<<<<<< HEAD
   "version": "0.0.8",
-=======
-  "version": "0.0.7",
->>>>>>> 1ff312ea
   "description": "Dialog experimental runtime",
+  "main": "dist/src/lib.js",
   "main": "dist/src/lib.js",
   "type": "module",
   "scripts": {
-<<<<<<< HEAD
-    "install:vendor": "rm -rf src/artifacts && nix build .#dialog-artifacts-web && cp -r result/dialog-artifacts src/artifacts && chmod -R 0755 src/artifacts && rm result",
-    "build": "npm run install:vendor && npm run compile",
-    "prepublishOnly": "npm run build",
-    "test:web": "playwright-test --runner entail 'dist/test/**/*.spec(.web).js' --assets ./dist/src/artifacts/",
-    "test:node": "entail 'dist/test/*.spec.ts'",
-    "test": "npm run test:node && npm run test:web",
-    "coverage": "c8 entail dist/test/**/*.spec.ts",
-    "compile": "tsc --build && cp -r src/artifacts dist/src/artifacts",
-=======
     "build": "npm run compile",
     "prepublishOnly": "npm run build",
     "test:web": "wtr 'test/*.spec(.web).ts' --node-resolve",
@@ -26,7 +13,6 @@
     "test": "npm run test:node && npm run test:web",
     "coverage": "c8 entail dist/test/**/*.spec.ts",
     "compile": "tsc --build && mkdir -p dist/src && cp -r src/artifacts dist/src/artifacts",
->>>>>>> 1ff312ea
     "check": "tsc --build --noEmit"
   },
   "keywords": [
@@ -45,13 +31,10 @@
     ".": {
       "types": "./dist/src/lib.d.ts",
       "import": "./dist/src/lib.js"
-<<<<<<< HEAD
     },
     "./react": {
       "types": "./dist/src/react.d.ts",
       "import": "./dist/src/react.js"
-=======
->>>>>>> 1ff312ea
     }
   },
   "dependencies": {
@@ -62,14 +45,11 @@
     "react-dom": "19.1.0",
     "@testing-library/react": "16.3.0",
     "@types/deno": "^2.0.0",
-<<<<<<< HEAD
-    "@types/react": "19.1.3",
-=======
     "@types/mocha": "^10.0.10",
     "@open-wc/testing": "^4.0.0",
     "@web/dev-server-esbuild": "^1.0.4",
     "@web/test-runner": "^0.20.1",
->>>>>>> 1ff312ea
+    "@types/react": "19.1.3",
     "c8": "8.0.1",
     "mocha": "^11.2.2",
     "ts-mocha": "^11.1.0",
