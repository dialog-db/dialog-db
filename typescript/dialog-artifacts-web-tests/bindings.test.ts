import init, {
    Artifacts,
    generateEntity,
    encode,
    Entity,
    InstructionType,
    ValueDataType,
    Artifact,
    ArtifactApi,
    type ArtifactIterable
} from './dialog-artifacts';
import { assert, expect } from '@open-wc/testing';

await init();

interface HackerProfile {
    name: string,
    handle: string
}

describe('artifacts', () => {
    const populateWithHackers = async (artifacts: Artifacts): Promise<Map<string, HackerProfile>> => {
        const hackers = [
            {
                name: "Emmanuel Goldstein",
                handle: "Cereal Killer"
            },
            {
                name: "Paul Cook",
                handle: "Lord Nikon"
            },
            {
                name: "Dade Murphy",
                handle: "Zero Cool"
            },
            {
                name: "Kate Libby",
                handle: "Acid Burn"
            },
            {
                name: "Eugene Belford",
                handle: "The Plague"
            }
        ];
        const entityMap = new Map();

        for (const hacker of hackers) {
            // NOTE: We purposefully break this up into multiple transactions
            // to test that they compound in their effects
            let entity = generateEntity();

            entityMap.set(encode(entity), hacker);

            await artifacts.commit([
                {
                    type: InstructionType.Assert,
                    artifact: {
                        the: "profile/name",
                        of: entity,
                        is: {
                            type: ValueDataType.String,
                            value: hacker.name
                        }
                    }
                },
                {
                    type: InstructionType.Assert,
                    artifact: {
                        the: "profile/handle",
                        of: entity,
                        is: {
                            type: ValueDataType.String,
                            value: hacker.handle
                        }
                    }
                }
            ]);
        }

        return entityMap;
    }

    it('can restore from a revision', async () => {
        let artifacts = await Artifacts.anonymous();
        let entityMap = await populateWithHackers(artifacts);
        let identifier = await artifacts.identifier();

        let restored_artifacts = await Artifacts.open(identifier);

        let query = restored_artifacts.select({
            the: "profile/handle"
        });

        let count = 0;

        for await (const artifact of query) {
            let expectedHandle = entityMap.get(encode(artifact.of))?.handle;
            expect(expectedHandle).to.be.ok;
            expect(artifact.is.value).to.be.eq(expectedHandle!)
            count++;
        }

        expect(count).to.be.eq(5);
    });

    it('throws for invalid entities', async () => {
        let artifacts = await Artifacts.anonymous();

        await populateWithHackers(artifacts);

        let query;

        try {
            query = artifacts.select({
                of: new Uint8Array()
            });
        } catch (error) { expect(error).to.be.ok } finally {
            expect(query).to.be.undefined;
        }
    });

    it('can store an artifacts and select them again', async () => {
        let artifacts = await Artifacts.anonymous();
        let entityMap = await populateWithHackers(artifacts);

        let query = artifacts.select({
            the: "profile/handle"
        });

        let count = 0;

        for await (const artifact of query) {
            let expectedHandle = entityMap.get(encode(artifact.of))?.handle;
            expect(expectedHandle).to.be.ok;
            expect(artifact.is.value).to.be.eq(expectedHandle!)
            count++;
        }

        expect(count).to.be.eq(5);
    });

    it('can update an artifact and record a causal reference', async () => {
        let artifacts = await Artifacts.anonymous();
        let entityMap = await populateWithHackers(artifacts);

        let query = artifacts.select({
            the: "profile/handle",
            is: {
                type: ValueDataType.String,
                value: "Lord Nikon"
            }
        });


        let artifact;

        for await (const result of query) {
            artifact = result;
        }

        expect(artifact!.cause).to.be.undefined;

        artifact = artifact!.update({
            type: ValueDataType.String,
            value: "Godking Nikon"
        })!;

        expect(artifact.cause).to.be.ok;

        await artifacts.commit([
            {
                type: InstructionType.Assert,
                artifact
            }
        ]);

        query = artifacts.select({
            the: "profile/handle",
            is: {
                type: ValueDataType.String,
                value: "Godking Nikon"
            }
        });

        let descendantArtifact;

        for await (const result of query) {
            descendantArtifact = result;
        }

        expect(descendantArtifact!.cause).to.be.ok;
    });

    it('can use a query result multiple times', async () => {
        let artifacts = await Artifacts.anonymous();
        let entityMap = await populateWithHackers(artifacts);

        let query = artifacts.select({
            the: "profile/name"
        });

        let count = 0;

        for await (const artifact of query) {
            let expectedHandle = entityMap.get(encode(artifact.of))?.name;
            expect(expectedHandle).to.be.ok;
            expect(artifact.is.value).to.be.eq(expectedHandle!)

            count++;
        }

        expect(count).to.be.eq(5);

        for await (const artifact of query) {
            let expectedHandle = entityMap.get(encode(artifact.of))?.name;
            expect(expectedHandle).to.be.ok;
            expect(artifact.is.value).to.be.eq(expectedHandle!)

            count++;
        }

        expect(count).to.be.eq(10);

        for await (const _artifact of query) {
            for await (const _artifact of query) {
                count++;
            }
        }

        expect(count).to.be.eql(35);

        const otherQuery = artifacts.select({
            is: {
                type: ValueDataType.String,
                value: "Acid Burn"
            }
        });

        for await (const _artifact of query) {
            for await (const _artifact of otherQuery) {
                count++;
            }
        }

        expect(count).to.be.eql(40);
    });

    it('pins an iterator at the version where iteration began', async () => {
        let artifacts = await Artifacts.anonymous();
        let entityMap = await populateWithHackers(artifacts);

        let query = artifacts.select({
            the: "profile/name"
        });

        let count = 0;

        for await (const artifact of query) {
            await populateWithHackers(artifacts);

            let expectedHandle = entityMap.get(encode(artifact.of))?.name;
            expect(expectedHandle).to.be.ok;
            expect(artifact.is.value).to.be.eq(expectedHandle!)

            count++;
        }

        expect(count).to.be.eql(5);
    });

<<<<<<< HEAD
    it('can retract one fact leaving the other', async () => {
        let artifacts = await Artifacts.anonymous();
        let entity = generateEntity();
        artifacts.commit([
            {
                type: InstructionType.Assert,
                artifact: {
                    the: 'counter/count',
                    of: entity,
                    is: {
                        type: ValueDataType.SignedInt,
                        value: 0
                    }
                }
            },
            {
                type: InstructionType.Assert,
                artifact: {
                    the: 'counter/count',
                    of: entity,
                    is: {
                        type: ValueDataType.SignedInt,
                        value: 2
                    }
                }
            }
        ]);

        let query = artifacts.select({
            of: entity,
            the: 'counter/count'
        });
        const results = await collect(query);

        assert.deepEqual(
            results.map(({ the, of, is }) => ({ the, of, is })),
            [
                {
                    the: 'counter/count',
                    of: entity,
                    is: {
                        type: ValueDataType.SignedInt,
                        value: 0
                    }
                },
                {
                    the: 'counter/count',
                    of: entity,
                    is: {
                        type: ValueDataType.SignedInt,
                        value: 2
                    }
                }
            ]
        );
    });
=======
    it('gives a 32-byte hash as the revision', async () => {
        let artifacts = await Artifacts.anonymous();
        await populateWithHackers(artifacts);

        let revision = await artifacts.revision();

        expect(revision.length).to.be.eql(32);
    });

    it('can reset to an earlier revision', async () => {
        let artifacts = await Artifacts.anonymous();
        let entityMap = await populateWithHackers(artifacts);

        let revision = await artifacts.revision();

        await populateWithHackers(artifacts);

        await artifacts.reset(revision);

        let query = artifacts.select({
            the: "profile/name"
        });

        let count = 0;

        for await (const artifact of query) {
            count++;
            expect(entityMap.has(encode(artifact.of))).to.be.true;
        }

        expect(count).to.be.eql(5);
    });

>>>>>>> bffaa455
});<|MERGE_RESOLUTION|>--- conflicted
+++ resolved
@@ -14,32 +14,34 @@
 await init();
 
 interface HackerProfile {
-    name: string,
-    handle: string
+    name: string;
+    handle: string;
 }
 
 describe('artifacts', () => {
-    const populateWithHackers = async (artifacts: Artifacts): Promise<Map<string, HackerProfile>> => {
+    const populateWithHackers = async (
+        artifacts: Artifacts
+    ): Promise<Map<string, HackerProfile>> => {
         const hackers = [
             {
-                name: "Emmanuel Goldstein",
-                handle: "Cereal Killer"
+                name: 'Emmanuel Goldstein',
+                handle: 'Cereal Killer'
             },
             {
-                name: "Paul Cook",
-                handle: "Lord Nikon"
+                name: 'Paul Cook',
+                handle: 'Lord Nikon'
             },
             {
-                name: "Dade Murphy",
-                handle: "Zero Cool"
+                name: 'Dade Murphy',
+                handle: 'Zero Cool'
             },
             {
-                name: "Kate Libby",
-                handle: "Acid Burn"
+                name: 'Kate Libby',
+                handle: 'Acid Burn'
             },
             {
-                name: "Eugene Belford",
-                handle: "The Plague"
+                name: 'Eugene Belford',
+                handle: 'The Plague'
             }
         ];
         const entityMap = new Map();
@@ -55,7 +57,7 @@
                 {
                     type: InstructionType.Assert,
                     artifact: {
-                        the: "profile/name",
+                        the: 'profile/name',
                         of: entity,
                         is: {
                             type: ValueDataType.String,
@@ -66,7 +68,7 @@
                 {
                     type: InstructionType.Assert,
                     artifact: {
-                        the: "profile/handle",
+                        the: 'profile/handle',
                         of: entity,
                         is: {
                             type: ValueDataType.String,
@@ -78,7 +80,7 @@
         }
 
         return entityMap;
-    }
+    };
 
     it('can restore from a revision', async () => {
         let artifacts = await Artifacts.anonymous();
@@ -88,7 +90,7 @@
         let restored_artifacts = await Artifacts.open(identifier);
 
         let query = restored_artifacts.select({
-            the: "profile/handle"
+            the: 'profile/handle'
         });
 
         let count = 0;
@@ -96,7 +98,7 @@
         for await (const artifact of query) {
             let expectedHandle = entityMap.get(encode(artifact.of))?.handle;
             expect(expectedHandle).to.be.ok;
-            expect(artifact.is.value).to.be.eq(expectedHandle!)
+            expect(artifact.is.value).to.be.eq(expectedHandle!);
             count++;
         }
 
@@ -114,7 +116,9 @@
             query = artifacts.select({
                 of: new Uint8Array()
             });
-        } catch (error) { expect(error).to.be.ok } finally {
+        } catch (error) {
+            expect(error).to.be.ok;
+        } finally {
             expect(query).to.be.undefined;
         }
     });
@@ -124,7 +128,7 @@
         let entityMap = await populateWithHackers(artifacts);
 
         let query = artifacts.select({
-            the: "profile/handle"
+            the: 'profile/handle'
         });
 
         let count = 0;
@@ -132,7 +136,7 @@
         for await (const artifact of query) {
             let expectedHandle = entityMap.get(encode(artifact.of))?.handle;
             expect(expectedHandle).to.be.ok;
-            expect(artifact.is.value).to.be.eq(expectedHandle!)
+            expect(artifact.is.value).to.be.eq(expectedHandle!);
             count++;
         }
 
@@ -144,13 +148,12 @@
         let entityMap = await populateWithHackers(artifacts);
 
         let query = artifacts.select({
-            the: "profile/handle",
+            the: 'profile/handle',
             is: {
                 type: ValueDataType.String,
-                value: "Lord Nikon"
-            }
-        });
-
+                value: 'Lord Nikon'
+            }
+        });
 
         let artifact;
 
@@ -162,7 +165,7 @@
 
         artifact = artifact!.update({
             type: ValueDataType.String,
-            value: "Godking Nikon"
+            value: 'Godking Nikon'
         })!;
 
         expect(artifact.cause).to.be.ok;
@@ -175,10 +178,10 @@
         ]);
 
         query = artifacts.select({
-            the: "profile/handle",
+            the: 'profile/handle',
             is: {
                 type: ValueDataType.String,
-                value: "Godking Nikon"
+                value: 'Godking Nikon'
             }
         });
 
@@ -196,7 +199,7 @@
         let entityMap = await populateWithHackers(artifacts);
 
         let query = artifacts.select({
-            the: "profile/name"
+            the: 'profile/name'
         });
 
         let count = 0;
@@ -204,7 +207,7 @@
         for await (const artifact of query) {
             let expectedHandle = entityMap.get(encode(artifact.of))?.name;
             expect(expectedHandle).to.be.ok;
-            expect(artifact.is.value).to.be.eq(expectedHandle!)
+            expect(artifact.is.value).to.be.eq(expectedHandle!);
 
             count++;
         }
@@ -214,7 +217,7 @@
         for await (const artifact of query) {
             let expectedHandle = entityMap.get(encode(artifact.of))?.name;
             expect(expectedHandle).to.be.ok;
-            expect(artifact.is.value).to.be.eq(expectedHandle!)
+            expect(artifact.is.value).to.be.eq(expectedHandle!);
 
             count++;
         }
@@ -232,7 +235,7 @@
         const otherQuery = artifacts.select({
             is: {
                 type: ValueDataType.String,
-                value: "Acid Burn"
+                value: 'Acid Burn'
             }
         });
 
@@ -250,7 +253,7 @@
         let entityMap = await populateWithHackers(artifacts);
 
         let query = artifacts.select({
-            the: "profile/name"
+            the: 'profile/name'
         });
 
         let count = 0;
@@ -260,7 +263,7 @@
 
             let expectedHandle = entityMap.get(encode(artifact.of))?.name;
             expect(expectedHandle).to.be.ok;
-            expect(artifact.is.value).to.be.eq(expectedHandle!)
+            expect(artifact.is.value).to.be.eq(expectedHandle!);
 
             count++;
         }
@@ -268,64 +271,6 @@
         expect(count).to.be.eql(5);
     });
 
-<<<<<<< HEAD
-    it('can retract one fact leaving the other', async () => {
-        let artifacts = await Artifacts.anonymous();
-        let entity = generateEntity();
-        artifacts.commit([
-            {
-                type: InstructionType.Assert,
-                artifact: {
-                    the: 'counter/count',
-                    of: entity,
-                    is: {
-                        type: ValueDataType.SignedInt,
-                        value: 0
-                    }
-                }
-            },
-            {
-                type: InstructionType.Assert,
-                artifact: {
-                    the: 'counter/count',
-                    of: entity,
-                    is: {
-                        type: ValueDataType.SignedInt,
-                        value: 2
-                    }
-                }
-            }
-        ]);
-
-        let query = artifacts.select({
-            of: entity,
-            the: 'counter/count'
-        });
-        const results = await collect(query);
-
-        assert.deepEqual(
-            results.map(({ the, of, is }) => ({ the, of, is })),
-            [
-                {
-                    the: 'counter/count',
-                    of: entity,
-                    is: {
-                        type: ValueDataType.SignedInt,
-                        value: 0
-                    }
-                },
-                {
-                    the: 'counter/count',
-                    of: entity,
-                    is: {
-                        type: ValueDataType.SignedInt,
-                        value: 2
-                    }
-                }
-            ]
-        );
-    });
-=======
     it('gives a 32-byte hash as the revision', async () => {
         let artifacts = await Artifacts.anonymous();
         await populateWithHackers(artifacts);
@@ -346,7 +291,7 @@
         await artifacts.reset(revision);
 
         let query = artifacts.select({
-            the: "profile/name"
+            the: 'profile/name'
         });
 
         let count = 0;
@@ -358,6 +303,4 @@
 
         expect(count).to.be.eql(5);
     });
-
->>>>>>> bffaa455
 });